/*
 * Licensed to the Apache Software Foundation (ASF) under one or more
 * contributor license agreements.  See the NOTICE file distributed with
 * this work for additional information regarding copyright ownership.
 * The ASF licenses this file to You under the Apache License, Version 2.0
 * (the "License"); you may not use this file except in compliance with
 * the License.  You may obtain a copy of the License at
 *
 *    http://www.apache.org/licenses/LICENSE-2.0
 *
 * Unless required by applicable law or agreed to in writing, software
 * distributed under the License is distributed on an "AS IS" BASIS,
 * WITHOUT WARRANTIES OR CONDITIONS OF ANY KIND, either express or implied.
 * See the License for the specific language governing permissions and
 * limitations under the License.
 */

package org.apache.spark.scheduler

<<<<<<< HEAD
import scala.collection.mutable.{Buffer, HashSet}

import org.scalatest.FunSuite
=======
import org.scalatest.{BeforeAndAfter, FunSuite}
import org.apache.spark.{LocalSparkContext, SparkContext}
import scala.collection.mutable
>>>>>>> dd659642
import org.scalatest.matchers.ShouldMatchers

import org.apache.spark.{SparkContext, LocalSparkContext}
import org.apache.spark.SparkContext._

<<<<<<< HEAD
class SparkListenerSuite extends FunSuite with LocalSparkContext with ShouldMatchers {
  val WAIT_TIMEOUT_MILLIS = 10000
=======
class SparkListenerSuite extends FunSuite with LocalSparkContext with ShouldMatchers
    with BeforeAndAfter {
  /** Length of time to wait while draining listener events. */
  val WAIT_TIMEOUT_MILLIS = 10000

  before {
    sc = new SparkContext("local", "DAGSchedulerSuite")
  }

  test("basic creation of StageInfo") {
    val listener = new SaveStageInfo
    sc.addSparkListener(listener)
    val rdd1 = sc.parallelize(1 to 100, 4)
    val rdd2 = rdd1.map(x => x.toString)
    rdd2.setName("Target RDD")
    rdd2.count

    assert(sc.dagScheduler.listenerBus.waitUntilEmpty(WAIT_TIMEOUT_MILLIS))

    listener.stageInfos.size should be {1}
    val first = listener.stageInfos.head
    first.rddName should be {"Target RDD"}
    first.numTasks should be {4}
    first.numPartitions should be {4}
    first.submissionTime should be ('defined)
    first.completionTime should be ('defined)
    first.taskInfos.length should be {4}
  }

  test("StageInfo with fewer tasks than partitions") {
    val listener = new SaveStageInfo
    sc.addSparkListener(listener)
    val rdd1 = sc.parallelize(1 to 100, 4)
    val rdd2 = rdd1.map(x => x.toString)
    sc.runJob(rdd2, (items: Iterator[String]) => items.size, Seq(0, 1), true)

    assert(sc.dagScheduler.listenerBus.waitUntilEmpty(WAIT_TIMEOUT_MILLIS))

    listener.stageInfos.size should be {1}
    val first = listener.stageInfos.head
    first.numTasks should be {2}
    first.numPartitions should be {4}
  }
>>>>>>> dd659642

  test("local metrics") {
    val listener = new SaveStageInfo
    sc.addSparkListener(listener)
    sc.addSparkListener(new StatsReportListener)
    //just to make sure some of the tasks take a noticeable amount of time
    val w = {i:Int =>
      if (i == 0)
        Thread.sleep(100)
      i
    }

    val d = sc.parallelize(1 to 1e4.toInt, 64).map{i => w(i)}
    d.count()
    assert(sc.dagScheduler.listenerBus.waitUntilEmpty(WAIT_TIMEOUT_MILLIS))
    listener.stageInfos.size should be (1)

    val d2 = d.map{i => w(i) -> i * 2}.setName("shuffle input 1")

    val d3 = d.map{i => w(i) -> (0 to (i % 5))}.setName("shuffle input 2")

    val d4 = d2.cogroup(d3, 64).map{case(k,(v1,v2)) => w(k) -> (v1.size, v2.size)}
    d4.setName("A Cogroup")

    d4.collectAsMap()

    assert(sc.dagScheduler.listenerBus.waitUntilEmpty(WAIT_TIMEOUT_MILLIS))
    listener.stageInfos.size should be (4)
    listener.stageInfos.foreach { stageInfo =>
      /* small test, so some tasks might take less than 1 millisecond, but average should be greater
       * than 0 ms. */
      checkNonZeroAvg(stageInfo.taskInfos.map{_._1.duration}, stageInfo + " duration")
      checkNonZeroAvg(
        stageInfo.taskInfos.map{_._2.executorRunTime.toLong},
        stageInfo + " executorRunTime")
      checkNonZeroAvg(
        stageInfo.taskInfos.map{_._2.executorDeserializeTime.toLong},
        stageInfo + " executorDeserializeTime")
      if (stageInfo.rddName == d4.name) {
        checkNonZeroAvg(
          stageInfo.taskInfos.map{_._2.shuffleReadMetrics.get.fetchWaitTime},
          stageInfo + " fetchWaitTime")
      }

      stageInfo.taskInfos.foreach { case (taskInfo, taskMetrics) =>
        taskMetrics.resultSize should be > (0l)
        if (stageInfo.rddName == d2.name || stageInfo.rddName == d3.name) {
          taskMetrics.shuffleWriteMetrics should be ('defined)
          taskMetrics.shuffleWriteMetrics.get.shuffleBytesWritten should be > (0l)
        }
        if (stageInfo.rddName == d4.name) {
          taskMetrics.shuffleReadMetrics should be ('defined)
          val sm = taskMetrics.shuffleReadMetrics.get
          sm.totalBlocksFetched should be > (0)
          sm.localBlocksFetched should be > (0)
          sm.remoteBlocksFetched should be (0)
          sm.remoteBytesRead should be (0l)
          sm.remoteFetchTime should be (0l)
        }
      }
    }
  }

  test("onTaskGettingResult() called when result fetched remotely") {
    // Need to use local cluster mode here, because results are not ever returned through the
    // block manager when using the LocalScheduler.
    sc = new SparkContext("local-cluster[1,1,512]", "test")

    val listener = new SaveTaskEvents
    sc.addSparkListener(listener)
 
    // Make a task whose result is larger than the akka frame size
    System.setProperty("spark.akka.frameSize", "1")
    val akkaFrameSize =
      sc.env.actorSystem.settings.config.getBytes("akka.remote.netty.message-frame-size").toInt
    val result = sc.parallelize(Seq(1), 1).map(x => 1.to(akkaFrameSize).toArray).reduce((x,y) => x)
    assert(result === 1.to(akkaFrameSize).toArray)

    assert(sc.dagScheduler.listenerBus.waitUntilEmpty(WAIT_TIMEOUT_MILLIS))
    val TASK_INDEX = 0
    assert(listener.startedTasks.contains(TASK_INDEX))
    assert(listener.startedGettingResultTasks.contains(TASK_INDEX))
    assert(listener.endedTasks.contains(TASK_INDEX))
  }

  test("onTaskGettingResult() not called when result sent directly") {
    // Need to use local cluster mode here, because results are not ever returned through the
    // block manager when using the LocalScheduler.
    sc = new SparkContext("local-cluster[1,1,512]", "test")

    val listener = new SaveTaskEvents
    sc.addSparkListener(listener)
 
    // Make a task whose result is larger than the akka frame size
    val result = sc.parallelize(Seq(1), 1).map(x => 2 * x).reduce((x, y) => x)
    assert(result === 2)

    assert(sc.dagScheduler.listenerBus.waitUntilEmpty(WAIT_TIMEOUT_MILLIS))
    val TASK_INDEX = 0
    assert(listener.startedTasks.contains(TASK_INDEX))
    assert(listener.startedGettingResultTasks.isEmpty == true)
    assert(listener.endedTasks.contains(TASK_INDEX))
  }

  def checkNonZeroAvg(m: Traversable[Long], msg: String) {
    assert(m.sum / m.size.toDouble > 0.0, msg)
  }

  class SaveStageInfo extends SparkListener {
    val stageInfos = Buffer[StageInfo]()
    override def onStageCompleted(stage: StageCompleted) {
      stageInfos += stage.stage
    }
  }

  class SaveTaskEvents extends SparkListener {
    val startedTasks = new HashSet[Int]()
    val startedGettingResultTasks = new HashSet[Int]()
    val endedTasks = new HashSet[Int]()

    override def onTaskStart(taskStart: SparkListenerTaskStart) {
      startedTasks += taskStart.taskInfo.index
    }

    override def onTaskEnd(taskEnd: SparkListenerTaskEnd) {
        endedTasks += taskEnd.taskInfo.index
    }

    override def onTaskGettingResult(taskGettingResult: SparkListenerTaskGettingResult) {
      startedGettingResultTasks += taskGettingResult.taskInfo.index
    }
  }
}<|MERGE_RESOLUTION|>--- conflicted
+++ resolved
@@ -17,24 +17,14 @@
 
 package org.apache.spark.scheduler
 
-<<<<<<< HEAD
 import scala.collection.mutable.{Buffer, HashSet}
 
-import org.scalatest.FunSuite
-=======
 import org.scalatest.{BeforeAndAfter, FunSuite}
+import org.scalatest.matchers.ShouldMatchers
+
 import org.apache.spark.{LocalSparkContext, SparkContext}
-import scala.collection.mutable
->>>>>>> dd659642
-import org.scalatest.matchers.ShouldMatchers
-
-import org.apache.spark.{SparkContext, LocalSparkContext}
 import org.apache.spark.SparkContext._
 
-<<<<<<< HEAD
-class SparkListenerSuite extends FunSuite with LocalSparkContext with ShouldMatchers {
-  val WAIT_TIMEOUT_MILLIS = 10000
-=======
 class SparkListenerSuite extends FunSuite with LocalSparkContext with ShouldMatchers
     with BeforeAndAfter {
   /** Length of time to wait while draining listener events. */
@@ -78,7 +68,6 @@
     first.numTasks should be {2}
     first.numPartitions should be {4}
   }
->>>>>>> dd659642
 
   test("local metrics") {
     val listener = new SaveStageInfo
